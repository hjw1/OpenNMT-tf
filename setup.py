from setuptools import setup, find_packages

tests_require = [
    "nose2"
]

setup(
    name="OpenNMT-tf",
<<<<<<< HEAD
    version="1.13.1",
=======
    version="1.14.0",
>>>>>>> c787ed0d
    license="MIT",
    description="Neural machine translation and sequence learning using TensorFlow",
    author="OpenNMT",
    author_email="guillaume.klein@opennmt.net",
    url="http://opennmt.net",
    classifiers=[
        "Development Status :: 5 - Production/Stable",
        "Intended Audience :: Developers",
        "Intended Audience :: Science/Research",
        "License :: OSI Approved :: MIT License",
        "Programming Language :: Python :: 2",
        "Programming Language :: Python :: 2.7",
        "Programming Language :: Python :: 3",
        "Programming Language :: Python :: 3.4",
        "Programming Language :: Python :: 3.5",
        "Programming Language :: Python :: 3.6",
        "Topic :: Scientific/Engineering :: Artificial Intelligence"
    ],
    project_urls={
        "Documentation": "http://opennmt.net/OpenNMT-tf/",
        "Forum": "http://forum.opennmt.net/",
        "Gitter": "https://gitter.im/OpenNMT/OpenNMT-tf",
        "Source": "https://github.com/OpenNMT/OpenNMT-tf/"
    },
    keywords="tensorflow opennmt nmt neural machine translation",
    install_requires=[
        "pyonmttok>=1.5.0,<2;platform_system=='Linux'",
        "pyyaml",
        "rouge==0.3.1"
    ],
    extras_require={
        "tests": tests_require,
        "tensorflow": ["tensorflow>=1.4.0"],
        "tensorflow_gpu": ["tensorflow-gpu>=1.4.0"]
    },
    tests_require=tests_require,
    test_suite="nose2.collector.collector",
    packages=find_packages(exclude=["bin", "*.tests"]),
    package_data={
        "opennmt": [
            "../third_party/multi-bleu.perl",
            "../third_party/multi-bleu-detok.perl"]
    },
    entry_points={
        "console_scripts": [
            "onmt-ark-to-records=opennmt.bin.ark_to_records:main",
            "onmt-average-checkpoints=opennmt.bin.average_checkpoints:main",
            "onmt-build-vocab=opennmt.bin.build_vocab:main",
            "onmt-convert-checkpoint=opennmt.bin.convert_checkpoint:main",
            "onmt-detokenize-text=opennmt.bin.detokenize_text:main",
            "onmt-main=opennmt.bin.main:main",
            "onmt-merge-config=opennmt.bin.merge_config:main",
            "onmt-tokenize-text=opennmt.bin.tokenize_text:main",
            "onmt-update-vocab=opennmt.bin.update_vocab:main",
        ],
    }
)<|MERGE_RESOLUTION|>--- conflicted
+++ resolved
@@ -6,11 +6,7 @@
 
 setup(
     name="OpenNMT-tf",
-<<<<<<< HEAD
-    version="1.13.1",
-=======
     version="1.14.0",
->>>>>>> c787ed0d
     license="MIT",
     description="Neural machine translation and sequence learning using TensorFlow",
     author="OpenNMT",
